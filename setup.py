#!/usr/bin/env python
# -*- coding: utf-8 -*-
"""
LASIF (LArge-scale Seismic Inversion Framework)

Data management for seismological full seismic waveform inversions using the
Salvus suite of tools.

:copyright:
    Lion Krischer (krischer@geophysik.uni-muenchen.de),
    Solvi Thrastarson (soelvi.thrastarson@erdw.ethz.ch),
    Dirk-Philip van Herwaarden (dirkphilip.vanherwaarden@erdw.ethz.ch),
    Andreas Fichtner (A.Fichtner@uu.nl) 2012-2020
:license:
    GNU General Public License, Version 3
    (http://www.gnu.org/copyleft/gpl.html)
"""
import inspect
import os
import sys
from setuptools import setup, find_packages


# Be very visible with the requires Python version!
# _v = sys.version_info
# if (_v.major, _v.minor) != (3, 7):
#    print("\n\n============================================")
#    print("============================================")
#    print("        LASIF 2 requires Python 3.7!        ")
#    print("============================================")
#    print("============================================\n\n")
#    raise Exception("LASIF 2 requires Python 3.7")


# Import the version string.
path = os.path.join(
    os.path.abspath(os.path.dirname(inspect.getfile(inspect.currentframe()))),
    "lasif",
)
sys.path.insert(0, path)
from version import get_git_version  # noqa


def get_package_data():
    """
    Returns a list of all files needed for the installation relativ to the
    "lasif" subfolder.
    """
    filenames = []
    # The lasif root dir.
    root_dir = os.path.join(
        os.path.dirname(
            os.path.abspath(inspect.getfile(inspect.currentframe()))
        ),
        "lasif",
    )
    # Recursively include all files in these folders:
    folders = [
        os.path.join(root_dir, "tests", "baseline_images"),
        os.path.join(root_dir, "tests", "data"),
    ]
    for folder in folders:
        for directory, _, files in os.walk(folder):
            for filename in files:
                # Exclude hidden files.
                if filename.startswith("."):
                    continue
                filenames.append(
                    os.path.relpath(
                        os.path.join(directory, filename), root_dir
                    )
                )
    return filenames


setup_config = dict(
    name="lasif",
    version=get_git_version(),
    description="",
    author="Lion Krischer, Dirk-Philip van Herwaarden and Solvi Thrastarson",
    author_email="soelvi.thrastarson@erdw.ethz.ch",
    url="https://github.com/dirkphilip/LASIF_2.0",
    packages=find_packages(),
    python_requires="~=3.7",
    license="GNU General Public License, version 3 (GPLv3)",
    platforms="OS Independent",
    classifiers=[
        "Environment :: Console",
        "Intended Audience :: Science/Research",
        "Operating System :: OS Independent",
        "Programming Language :: Python",
        "Programming Language :: Python :: 3.7",
        "Topic :: Scientific/Engineering",
        "Topic :: Scientific/Engineering :: Physics",
    ],
    install_requires=[
        "scipy",
        "obspy",
        "pyasdf",
        "progressbar",
        "colorama",
        "joblib",
        "pytest",
        "nose",
        "mock",
        "pip",
        "sphinx",
        "sphinx_rtd_theme",
        "seaborn",
        "numexpr",
        "ipython",
        "dill",
        "prov",
        "pandas",
        "h5py",
        "pyqtgraph",
        "ipykernel",
        "pathlib",
        "ipywidgets",
        "pyasdf",
        "pythreejs",
        "geographiclib",
        "flask-cache",
<<<<<<< HEAD
        "geojson"],
    extras_require={
        "dev": [
            "black",
        ],
    package_data={
        "lasif": get_package_data()},
=======
        "geojson",
        "flake8",
        "toml",
        "tqdm",
        "cmasher",
    ],
    package_data={"lasif": get_package_data()},
>>>>>>> 2c407e65
    entry_points={
        "console_scripts": [
            "lasif = lasif.scripts.lasif_cli:main",
            "iris2quakeml = lasif.scripts.iris2quakeml:main",
        ]
    },
)


if __name__ == "__main__":
    setup(**setup_config)<|MERGE_RESOLUTION|>--- conflicted
+++ resolved
@@ -121,7 +121,6 @@
         "pythreejs",
         "geographiclib",
         "flask-cache",
-<<<<<<< HEAD
         "geojson"],
     extras_require={
         "dev": [
@@ -129,15 +128,6 @@
         ],
     package_data={
         "lasif": get_package_data()},
-=======
-        "geojson",
-        "flake8",
-        "toml",
-        "tqdm",
-        "cmasher",
-    ],
-    package_data={"lasif": get_package_data()},
->>>>>>> 2c407e65
     entry_points={
         "console_scripts": [
             "lasif = lasif.scripts.lasif_cli:main",
